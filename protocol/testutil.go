--- conflicted
+++ resolved
@@ -36,19 +36,6 @@
 // indicating the length of the directory history with which to
 // initialize the log; if numEpochs > 0, the history contains numEpochs+1
 // STRs as it always includes the STR after the last directory update
-<<<<<<< HEAD
-func NewTestAuditLog(t *testing.T, numEpochs int) (*ConiksDirectory, ConiksAuditLog, map[uint64]*DirSTR) {
-	d, pk := NewTestDirectory(t, true)
-	aud := NewAuditLog()
-
-	hist := make(map[uint64]*DirSTR)
-	for ep := 0; ep < numEpochs; ep++ {
-		hist[d.LatestSTR().Epoch] = d.LatestSTR()
-		d.Update()
-	}
-	// always include the actual latest STR
-	hist[d.LatestSTR().Epoch] = d.LatestSTR()
-=======
 func NewTestAuditLog(t *testing.T, numEpochs int) (*ConiksDirectory, ConiksAuditLog, []*DirSTR) {
 	d, pk := NewTestDirectory(t, true)
 	aud := NewAuditLog()
@@ -60,7 +47,6 @@
 	}
 	// always include the actual latest STR
 	hist = append(hist, d.LatestSTR())
->>>>>>> ae837f6a
 
 	err := aud.Insert("test-server", pk, hist)
 	if err != nil {
