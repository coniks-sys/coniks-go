--- conflicted
+++ resolved
@@ -6,11 +6,8 @@
 	"errors"
 
 	"github.com/coniks-sys/coniks-go/crypto"
-<<<<<<< HEAD
+	"github.com/coniks-sys/coniks-go/crypto/vrf"
 	"github.com/coniks-sys/coniks-go/storage/kv"
-=======
-	"github.com/coniks-sys/coniks-go/crypto/vrf"
->>>>>>> 42a04437
 )
 
 var (
@@ -25,13 +22,9 @@
 	tree         *MerkleTree // will be used to create the next STR
 	snapshots    map[uint64]*SignedTreeRoot
 	loadedEpochs []uint64 // slice of epochs in snapshots
-<<<<<<< HEAD
-	currentSTR   *SignedTreeRoot
-	db           kv.DB
-=======
 	latestSTR    *SignedTreeRoot
 	policies     Policies // the current policies in place
->>>>>>> 42a04437
+	db           kv.DB
 }
 
 // NewPAD creates new PAD consisting of an array of hash chain
@@ -47,17 +40,11 @@
 	if err != nil {
 		return nil, err
 	}
-<<<<<<< HEAD
+	pad.db = db
+	pad.policies = policies
 	pad.snapshots = make(map[uint64]*SignedTreeRoot, length)
 	pad.loadedEpochs = make([]uint64, 0, length)
-	pad.db = db
-	pad.updateInternal(policies, 0)
-=======
-	pad.policies = policies
-	pad.snapshots = make(map[uint64]*SignedTreeRoot, len)
-	pad.loadedEpochs = make([]uint64, 0, len)
 	pad.updateInternal(nil, 0)
->>>>>>> 42a04437
 	return pad, nil
 }
 
