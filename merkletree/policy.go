--- conflicted
+++ resolved
@@ -10,7 +10,6 @@
 type TimeStamp uint64
 
 type Policies interface {
-	EpochDeadline() TimeStamp
 	Serialize() []byte
 	vrfPrivate() *[vrf.SecretKeySize]byte
 
@@ -20,28 +19,20 @@
 	serializeKVKey(uint64) []byte
 }
 
-<<<<<<< HEAD
-type DefaultPolicies struct {
+type ConiksPolicies struct {
 	LibVersion    string
 	HashID        string
-=======
-type ConiksPolicies struct {
->>>>>>> a4613819
 	vrfPrivateKey *[vrf.SecretKeySize]byte
-	epochDeadline TimeStamp
+	EpochDeadline TimeStamp
 }
 
 var _ Policies = (*ConiksPolicies)(nil)
 
 func NewPolicies(epDeadline TimeStamp, vrfPrivKey *[vrf.SecretKeySize]byte) Policies {
-<<<<<<< HEAD
-	return &DefaultPolicies{
+	return &ConiksPolicies{
 		LibVersion:    Version,
 		HashID:        crypto.HashID,
-=======
-	return &ConiksPolicies{
->>>>>>> a4613819
-		epochDeadline: epDeadline,
+		EpochDeadline: epDeadline,
 		vrfPrivateKey: vrfPrivKey,
 	}
 }
@@ -52,15 +43,11 @@
 	var bs []byte
 	bs = append(bs, []byte(p.LibVersion)...)                       // lib Version
 	bs = append(bs, []byte(p.HashID)...)                           // cryptographic algorithms in use
-	bs = append(bs, util.ULongToBytes(uint64(p.epochDeadline))...) // epoch deadline
+	bs = append(bs, util.ULongToBytes(uint64(p.EpochDeadline))...) // epoch deadline
 	bs = append(bs, vrf.Public(p.vrfPrivateKey)...)                // vrf public key
 	return bs
 }
 
 func (p *ConiksPolicies) vrfPrivate() *[vrf.SecretKeySize]byte {
 	return p.vrfPrivateKey
-}
-
-func (p *ConiksPolicies) EpochDeadline() TimeStamp {
-	return p.epochDeadline
 }