package merkletree

import (
	"reflect"

	"github.com/coniks-sys/coniks-go/crypto"
	"github.com/coniks-sys/coniks-go/crypto/vrf"
	"github.com/coniks-sys/coniks-go/storage/kv"
	"github.com/coniks-sys/coniks-go/utils"
)

type TimeStamp uint64

type Policies interface {
<<<<<<< HEAD
	Serialize() []byte
	vrfPrivate() *[vrf.SecretKeySize]byte

	// storage interface
	StoreToKV(uint64, kv.Batch)
	LoadFromKV(kv.DB, uint64) error
	serializeKVKey(uint64) []byte
=======
	Iterate() map[string][]byte
	Serialize() []byte
	vrfPrivate() *vrf.PrivateKey
>>>>>>> c0e70643
}

type ConiksPolicies struct {
	LibVersion    string
	HashID        string
<<<<<<< HEAD
	vrfPrivateKey *[vrf.SecretKeySize]byte
=======
	vrfPrivateKey *vrf.PrivateKey
>>>>>>> c0e70643
	EpochDeadline TimeStamp
}

var _ Policies = (*ConiksPolicies)(nil)

func NewPolicies(epDeadline TimeStamp, vrfPrivKey *vrf.PrivateKey) Policies {
	return &ConiksPolicies{
		LibVersion:    Version,
		HashID:        crypto.HashID,
<<<<<<< HEAD
		EpochDeadline: epDeadline,
=======
>>>>>>> c0e70643
		vrfPrivateKey: vrfPrivKey,
		EpochDeadline: epDeadline,
	}
}

// Iterate returns a map of exported fields' name to their values
func (p *ConiksPolicies) Iterate() map[string][]byte {
	s := reflect.ValueOf(p).Elem()
	typeOfT := s.Type()
	fields := make(map[string][]byte, s.NumField())
	for i := 0; i < s.NumField(); i++ {
		f := s.Field(i)
		if !f.CanInterface() {
			continue
		}
		switch f.Interface().(type) {
		case string:
			fields[typeOfT.Field(i).Name] = []byte(f.Interface().(string))
		case TimeStamp:
			fields[typeOfT.Field(i).Name] = util.ULongToBytes(uint64(f.Interface().(TimeStamp)))
		}
	}
	fields["VRFPublic"] = p.vrfPrivateKey.Public()
	return fields
}

// Serialize encodes the policy to a byte array with the following format:
// [lib version, cryptographic algorithm in use, epoch deadline, vrf public key]
func (p *ConiksPolicies) Serialize() []byte {
	var bs []byte
	bs = append(bs, []byte(p.LibVersion)...)                       // lib Version
	bs = append(bs, []byte(p.HashID)...)                           // cryptographic algorithms in use
	bs = append(bs, util.ULongToBytes(uint64(p.EpochDeadline))...) // epoch deadline
<<<<<<< HEAD
	bs = append(bs, vrf.Public(p.vrfPrivateKey)...)                // vrf public key
=======
	bs = append(bs, p.vrfPrivateKey.Public()...)                   // vrf public key
>>>>>>> c0e70643
	return bs
}

func (p *ConiksPolicies) vrfPrivate() *vrf.PrivateKey {
	return p.vrfPrivateKey
}<|MERGE_RESOLUTION|>--- conflicted
+++ resolved
@@ -12,29 +12,20 @@
 type TimeStamp uint64
 
 type Policies interface {
-<<<<<<< HEAD
+	Iterate() map[string][]byte
 	Serialize() []byte
-	vrfPrivate() *[vrf.SecretKeySize]byte
+	vrfPrivate() *vrf.PrivateKey
 
 	// storage interface
 	StoreToKV(uint64, kv.Batch)
 	LoadFromKV(kv.DB, uint64) error
 	serializeKVKey(uint64) []byte
-=======
-	Iterate() map[string][]byte
-	Serialize() []byte
-	vrfPrivate() *vrf.PrivateKey
->>>>>>> c0e70643
 }
 
 type ConiksPolicies struct {
 	LibVersion    string
 	HashID        string
-<<<<<<< HEAD
-	vrfPrivateKey *[vrf.SecretKeySize]byte
-=======
 	vrfPrivateKey *vrf.PrivateKey
->>>>>>> c0e70643
 	EpochDeadline TimeStamp
 }
 
@@ -44,12 +35,8 @@
 	return &ConiksPolicies{
 		LibVersion:    Version,
 		HashID:        crypto.HashID,
-<<<<<<< HEAD
 		EpochDeadline: epDeadline,
-=======
->>>>>>> c0e70643
 		vrfPrivateKey: vrfPrivKey,
-		EpochDeadline: epDeadline,
 	}
 }
 
@@ -81,11 +68,7 @@
 	bs = append(bs, []byte(p.LibVersion)...)                       // lib Version
 	bs = append(bs, []byte(p.HashID)...)                           // cryptographic algorithms in use
 	bs = append(bs, util.ULongToBytes(uint64(p.EpochDeadline))...) // epoch deadline
-<<<<<<< HEAD
-	bs = append(bs, vrf.Public(p.vrfPrivateKey)...)                // vrf public key
-=======
 	bs = append(bs, p.vrfPrivateKey.Public()...)                   // vrf public key
->>>>>>> c0e70643
 	return bs
 }
 
