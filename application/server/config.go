--- conflicted
+++ resolved
@@ -31,21 +31,12 @@
 
 var _ application.AppConfig = (*Config)(nil)
 
-<<<<<<< HEAD
-// NewConfig initializes a new server configuration with the given
-// server addresses, logger configuration, loaded history length and
-// server application policies.
-func NewConfig(addrs []*Address, logConfig *application.LoggerConfig,
-	loadedHistLen uint64, policies *Policies,
-	initSTRPath string) *Config {
-=======
 // NewConfig initializes a new server configuration at the given
 // file path, with the given config encoding, server addresses, logger configuration,
 // loaded history length and server application policies.
 func NewConfig(file, encoding string, addrs []*Address,
 	logConfig *application.LoggerConfig,
-	loadedHistLen uint64, policies *Policies) *Config {
->>>>>>> 7170b9b9
+	loadedHistLen uint64, policies *Policies, initSTRPath string) *Config {
 	var conf = Config{
 		CommonConfig:        application.NewCommonConfig(file, encoding, logConfig),
 		LoadedHistoryLength: loadedHistLen,
