--- conflicted
+++ resolved
@@ -33,11 +33,7 @@
 // given file path, with the given config encoding,
 // server signing public key path, registration address, and
 // server address.
-<<<<<<< HEAD
-func NewConfig(signPubkeyPath, initSTRPath, regAddr,
-=======
-func NewConfig(file, encoding string, signPubkeyPath, regAddr,
->>>>>>> 7170b9b9
+func NewConfig(file, encoding, signPubkeyPath, initSTRPath, regAddr,
 	serverAddr string) *Config {
 	var conf = Config{
 		CommonConfig:   application.NewCommonConfig(file, encoding, nil),
