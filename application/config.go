package application

import (
<<<<<<< HEAD
	"bytes"
	"encoding/json"
=======
>>>>>>> 7170b9b9
	"fmt"
	"io/ioutil"

	"github.com/coniks-sys/coniks-go/crypto/sign"
	"github.com/coniks-sys/coniks-go/protocol"
	"github.com/coniks-sys/coniks-go/utils"
)

// AppConfig provides an abstraction of the
// underlying encoding format for the configs.
type AppConfig interface {
	Load(file, encoding string) error
	Save() error
	GetPath() string
}

// CommonConfig is the generic type used to specify the configuration of
// any kind of CONIKS application-level executable (e.g. key server,
// client etc.). It contains some common configuration
// values including the file path, logger configuration, and config
// loader.
type CommonConfig struct {
	Path     string
	Logger   *LoggerConfig `toml:"logger"`
	Encoding string
	loader   ConfigLoader
}

// NewCommonConfig initializes an application's config file path,
// its loader for the given encoding, and the logger configuration.
// Note: This constructor must be called in each Load() method
// implementation of an AppConfig.
func NewCommonConfig(file, encoding string, logger *LoggerConfig) *CommonConfig {
	return &CommonConfig{
		Path:     file,
		Logger:   logger,
		Encoding: encoding,
		loader:   newConfigLoader(encoding),
	}
}

// GetLoader returns the config's loader.
func (conf *CommonConfig) GetLoader() ConfigLoader {
	return conf.loader
}

// LoadSigningPubKey loads a public signing key at the given path
// specified in the given config file.
// If there is any parsing error or the key is malformed,
// LoadSigningPubKey() returns an error with a nil key.
func LoadSigningPubKey(path, file string) (sign.PublicKey, error) {
	signPath := utils.ResolvePath(path, file)
	signPubKey, err := ioutil.ReadFile(signPath)
	if err != nil {
		return nil, fmt.Errorf("Cannot read signing key: %v", err)
	}
	if len(signPubKey) != sign.PublicKeySize {
		return nil, fmt.Errorf("Signing public-key must be 32 bytes (got %d)", len(signPubKey))
	}
	return signPubKey, nil
<<<<<<< HEAD
}

// LoadInitSTR loads an initial STR at the given path
// specified in the given config file.
// If there is any parsing error or the STR is malformed,
// LoadInitSTR() returns an error with a nil STR.
func LoadInitSTR(path, file string) (*protocol.DirSTR, error) {
	initSTRPath := utils.ResolvePath(path, file)
	initSTRBytes, err := ioutil.ReadFile(initSTRPath)
	if err != nil {
		return nil, fmt.Errorf("Cannot read init STR: %v", err)
	}
	initSTR := new(protocol.DirSTR)
	if err := json.Unmarshal(initSTRBytes, &initSTR); err != nil {
		return nil, fmt.Errorf("Cannot parse initial STR: %v", err)
	}
	if initSTR.Epoch != 0 {
		return nil, fmt.Errorf("Initial STR epoch must be 0 (got %d)", initSTR.Epoch)
	}
	return initSTR, nil
}

// SaveSTR serializes the given STR to the given file.
func SaveSTR(file string, str *protocol.DirSTR) error {
	strBytes, err := json.Marshal(str)
	if err != nil {
		return err
	}

	if err := utils.WriteFile(file, strBytes, 0600); err != nil {
		return err
	}

	return nil
}

// LoadConfig loads an application configuration from the given toml-encoded
// file. If there is any decoding error, an LoadConfig() returns an error
// with a nil config.
func LoadConfig(file string) (AppConfig, error) {
	var conf AppConfig
	if _, err := toml.DecodeFile(file, &conf); err != nil {
		return nil, fmt.Errorf("Failed to load config: %v", err)
	}
	return conf, nil
}

// SaveConfig stores the given configuration conf in the given
// file using toml encoding.
// If there is any encoding or IO error, SaveConfig() returns an error.
func SaveConfig(file string, conf AppConfig) error {
	var confBuf bytes.Buffer

	e := toml.NewEncoder(&confBuf)
	if err := e.Encode(conf); err != nil {
		return err
	}
	if err := utils.WriteFile(file, confBuf.Bytes(), 0644); err != nil {
		return err
	}
	return nil
=======
>>>>>>> 7170b9b9
}<|MERGE_RESOLUTION|>--- conflicted
+++ resolved
@@ -1,11 +1,8 @@
 package application
 
 import (
-<<<<<<< HEAD
 	"bytes"
 	"encoding/json"
-=======
->>>>>>> 7170b9b9
 	"fmt"
 	"io/ioutil"
 
@@ -66,7 +63,6 @@
 		return nil, fmt.Errorf("Signing public-key must be 32 bytes (got %d)", len(signPubKey))
 	}
 	return signPubKey, nil
-<<<<<<< HEAD
 }
 
 // LoadInitSTR loads an initial STR at the given path
@@ -128,6 +124,4 @@
 		return err
 	}
 	return nil
-=======
->>>>>>> 7170b9b9
 }